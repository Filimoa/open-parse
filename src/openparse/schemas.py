--- conflicted
+++ resolved
@@ -2,10 +2,7 @@
 from collections import defaultdict, namedtuple
 from enum import Enum
 import datetime as dt
-<<<<<<< HEAD
-=======
 import uuid
->>>>>>> a925f95b
 from functools import cached_property
 from typing import Any, List, Literal, Optional, Tuple, Union, Set
 
@@ -614,9 +611,6 @@
     last_modified_date: Optional[dt.date] = None
     last_accessed_date: Optional[dt.date] = None
     creation_date: Optional[dt.date] = None
-<<<<<<< HEAD
-    file_size: Optional[int] = None
-=======
     file_size: Optional[int] = None
 
     @cached_property
@@ -680,4 +674,7 @@
             )
 
         return li_nodes
->>>>>>> a925f95b
+    last_modified_date: Optional[dt.date] = None
+    last_accessed_date: Optional[dt.date] = None
+    creation_date: Optional[dt.date] = None
+    file_size: Optional[int] = None